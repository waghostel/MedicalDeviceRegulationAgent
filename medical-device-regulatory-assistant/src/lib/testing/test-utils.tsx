/**
 * Comprehensive test utilities for consistent component testing
 * Provides renderWithProviders, mock API setup, and database utilities
 * Enhanced with React 19 compatibility and AggregateError handling
 */

import React, { ReactElement, ReactNode } from 'react';
import { render, RenderOptions, RenderResult } from '@testing-library/react';
import { SessionProvider } from 'next-auth/react';
import { Session } from 'next-auth';
import { generateMockSession, generateMockUser } from '@/lib/mock-data';
import { setupUseToastMock, toastMockUtils } from './setup-use-toast-mock';
import { setupEnhancedFormMocks, enhancedFormMockUtils } from './setup-enhanced-form-mocks';

// Import the dedicated React19ErrorBoundary component
import {
  React19ErrorBoundary,
  React19ErrorHandler,
  type TestErrorReport,
  type ErrorCategory,
  type ErrorBoundaryState as React19ErrorBoundaryState,
  type React19ErrorBoundaryProps,
} from './React19ErrorBoundary';

// React 19 Error Handling Types and Mock Configuration
interface MockConfiguration {
  useToast?: boolean;
  useEnhancedForm?: boolean;
  localStorage?: boolean;
  timers?: boolean;
}

interface MockRegistry {
  hooks: Map<string, jest.MockedFunction<any>>;
  components: Map<string, jest.MockedFunction<React.FC<any>>>;
  providers: Map<string, jest.MockedFunction<React.FC<any>>>;
  utilities: Map<string, jest.MockedFunction<any>>;
}

<<<<<<< HEAD
// React 19 Error Handler Class is imported from React19ErrorBoundary.tsx

=======
>>>>>>> 4ff0f2de
// Mock router for testing navigation
export interface MockRouter {
  push: jest.Mock;
  replace: jest.Mock;
  back: jest.Mock;
  forward: jest.Mock;
  refresh: jest.Mock;
  prefetch: jest.Mock;
  pathname: string;
  query: Record<string, string | string[]>;
  asPath: string;
  route: string;
  basePath: string;
  locale?: string;
  locales?: string[];
  defaultLocale?: string;
  isReady: boolean;
  isPreview: boolean;
}

export const createMockRouter = (initialRoute: string = '/'): MockRouter => ({
  push: jest.fn().mockResolvedValue(true),
  replace: jest.fn().mockResolvedValue(true),
  back: jest.fn(),
  forward: jest.fn(),
  refresh: jest.fn(),
  prefetch: jest.fn().mockResolvedValue(undefined),
  pathname: initialRoute,
  query: {},
  asPath: initialRoute,
  route: initialRoute,
  basePath: '',
  locale: 'en',
  locales: ['en'],
  defaultLocale: 'en',
  isReady: true,
  isPreview: false,
});

// Mock session for testing authentication
export const createMockSession = (userOverrides?: Partial<any>): Session => {
  const mockUser = generateMockUser(userOverrides);
  const mockSession = generateMockSession({ userId: mockUser.id });

  return {
    user: {
      id: mockUser.id,
      name: mockUser.name,
      email: mockUser.email,
      image: mockUser.image,
    },
    expires: mockSession.expires,
    accessToken: mockSession.accessToken,
  } as Session;
};

// Test providers wrapper
interface TestProvidersProps {
  children: ReactNode;
  session?: Session | null;
  router?: Partial<MockRouter>;
}

const TestProviders: React.FC<TestProvidersProps> = ({
  children,
  session = null,
  router = {},
}) => {
  // Mock Next.js router
  const mockRouter = { ...createMockRouter(), ...router };

  // Mock useRouter hook
  jest.doMock('next/router', () => ({
    useRouter: () => mockRouter,
  }));

  return <SessionProvider session={session}>{children}</SessionProvider>;
};

// Enhanced render options with React 19 support
interface RenderWithProvidersOptions extends Omit<RenderOptions, 'wrapper'> {
  session?: Session | null;
  router?: Partial<MockRouter>;
  initialProps?: Record<string, any>;
  mockToast?: boolean; // Enable/disable toast mocking
  mockEnhancedForm?: boolean; // Enable/disable enhanced form mocking
  mockConfig?: MockConfiguration;
  reactVersion?: 'react18' | 'react19';
  errorBoundary?: boolean;
  onError?: (error: Error | AggregateError, errorInfo: React.ErrorInfo) => void;
}

/**
 * Enhanced render function with React 19 compatibility and error handling
 * Includes SessionProvider, mock router, error boundary, and mock registry
 */
export const renderWithProviders = (
  ui: ReactElement,
  options: RenderWithProvidersOptions = {}
): RenderResult & {
  mockRouter: MockRouter;
  mockRegistry: MockRegistry;
  toastUtils: typeof toastMockUtils;
  enhancedFormUtils: typeof enhancedFormMockUtils;
  cleanup: () => void;
} => {
  const {
    session,
    router,
    mockToast = true,
    mockEnhancedForm = true,
    mockConfig = {},
    reactVersion = 'react19',
    errorBoundary = true,
    onError,
    ...renderOptions
  } = options;

  const mockRouter = { ...createMockRouter(), ...router };

  // Initialize mock registry
  const mockRegistry: MockRegistry = {
    hooks: new Map(),
    components: new Map(),
    providers: new Map(),
    utilities: new Map(),
  };

  // Setup toast mock if enabled
  if (mockToast) {
    setupUseToastMock();
  }

  // Setup enhanced form mocks if enabled
  if (mockEnhancedForm) {
    setupEnhancedFormMocks();
  }

  // Setup mocks based on configuration
  if (mockConfig.useToast || mockToast) {
    // Mock useToast hook (enhanced with registry tracking)
    const toastMock = jest.fn();
    mockRegistry.hooks.set('useToast', toastMock);
  }

  if (mockConfig.localStorage) {
    // Mock localStorage for auto-save functionality
    const localStorageMock = {
      getItem: jest.fn(),
      setItem: jest.fn(),
      removeItem: jest.fn(),
      clear: jest.fn(),
    };
    Object.defineProperty(window, 'localStorage', {
      value: localStorageMock,
      writable: true,
    });
    mockRegistry.utilities.set('localStorage', localStorageMock);
  }

  if (mockConfig.timers) {
    // Mock timers for debounced functionality
    jest.useFakeTimers();
    mockRegistry.utilities.set('timers', { useFakeTimers: true });
  }

  // Enhanced wrapper with error boundary and React 19 support
  const Wrapper = ({ children }: { children: ReactNode }) => {
    const content = (
      <TestProviders session={session} router={router}>
        {children}
      </TestProviders>
    );

    // Wrap with error boundary if enabled
    if (errorBoundary) {
      return (
        <React19ErrorBoundary
          onError={(error, errorInfo, report) => {
            // Enhanced error logging for React 19
            if (error instanceof AggregateError) {
              console.error('React 19 AggregateError in test:', {
                totalErrors: error.errors?.length || 0,
                errors: error.errors?.map((e) => e.message) || [],
                component: (ui.type as any)?.name || 'Unknown',
                report,
              });
            }
            onError?.(error, errorInfo);
          }}
          resetOnPropsChange={true}
          debugMode={true}
          testName="renderWithProviders"
        >
          {content}
        </React19ErrorBoundary>
      );
    }

    return content;
  };

  // Cleanup function for test teardown
  const cleanup = () => {
    // Clear mock registry
    mockRegistry.hooks.clear();
    mockRegistry.components.clear();
    mockRegistry.providers.clear();
    mockRegistry.utilities.clear();

    // Clear toast and form mocks
    toastMockUtils.clear();
    enhancedFormMockUtils.resetAllMocks();

    // Restore timers if mocked
    if (mockConfig.timers) {
      jest.useRealTimers();
    }

    // Clear localStorage mock
    if (mockConfig.localStorage) {
      delete (window as any).localStorage;
    }

    // Clear all mocks
    jest.clearAllMocks();
  };

  let result: RenderResult;

  try {
    // React 19 compatible rendering with enhanced error handling
    result = render(ui, { wrapper: Wrapper, ...renderOptions });
  } catch (error) {
    // Handle React 19 AggregateError during rendering
    if (error instanceof AggregateError) {
      const errorReport = React19ErrorHandler.handleAggregateError(error);
      console.error('AggregateError during render:', errorReport);

      // If error is recoverable, try rendering with minimal setup
      if (errorReport.recoverable) {
        console.warn('Attempting recovery render with minimal setup...');
        const MinimalWrapper = ({ children }: { children: ReactNode }) => (
          <React19ErrorBoundary>{children}</React19ErrorBoundary>
        );
        result = render(ui, { wrapper: MinimalWrapper, ...renderOptions });
      } else {
        throw error;
      }
    } else {
      throw error;
    }
  }

  return {
    ...result,
    mockRouter,
    mockRegistry,
    toastUtils: toastMockUtils,
    enhancedFormUtils: enhancedFormMockUtils,
    cleanup,
  };
};

// Test data management utilities
export interface TestState {
  id: string;
  data: unknown;
  timestamp: number;
  scenario: string;
}

class TestDataManager {
  private states: Map<string, TestState> = new Map();

  saveTestState(state: TestState): void {
    this.states.set(state.id, state);
  }

  restoreTestState(stateId: string): TestState | undefined {
    return this.states.get(stateId);
  }

  clearTestStates(): void {
    this.states.clear();
  }

  getAllStates(): TestState[] {
    return Array.from(this.states.values());
  }
}

export const testDataManager = new TestDataManager();

// Enhanced test setup with React 19 error handling
export const setupTest = (
  testName: string,
  options: {
    captureErrors?: boolean;
    mockTimers?: boolean;
    mockLocalStorage?: boolean;
  } = {}
) => {
  const {
    captureErrors = true,
    mockTimers = false,
    mockLocalStorage = false,
  } = options;

  // Clear any existing mocks
  jest.clearAllMocks();

  // Clear test data
  testDataManager.clearTestStates();

  // Reset toast mock
  toastMockUtils.clear();
  toastMockUtils.resetMocks();

  // Reset enhanced form mocks
  enhancedFormMockUtils.resetAllMocks();

  // Setup console spy to catch errors (including AggregateError)
  const consoleSpy = captureErrors
    ? jest.spyOn(console, 'error').mockImplementation((message, ...args) => {
        // Log React 19 AggregateErrors for debugging
        if (
          message &&
          typeof message === 'string' &&
          message.includes('AggregateError')
        ) {
          console.warn(
            'AggregateError detected in test:',
            testName,
            message,
            ...args
          );
        }
      })
    : null;

  // Setup timers if requested
  if (mockTimers) {
    jest.useFakeTimers();
  }

  // Setup localStorage mock if requested
  let localStorageMock;
  if (mockLocalStorage) {
    localStorageMock = {
      getItem: jest.fn(),
      setItem: jest.fn(),
      removeItem: jest.fn(),
      clear: jest.fn(),
    };
    Object.defineProperty(window, 'localStorage', {
      value: localStorageMock,
      writable: true,
    });
  }

  // Setup global error handler for unhandled React 19 errors
  const originalErrorHandler = window.onerror;
  window.onerror = (message, source, lineno, colno, error) => {
    if (error instanceof AggregateError) {
      console.warn('Unhandled AggregateError in test:', testName, {
        message,
        totalErrors: error.errors?.length || 0,
        errors: error.errors?.map((e) => e.message) || [],
      });
    }
    return (
      originalErrorHandler?.(message, source, lineno, colno, error) || false
    );
  };

  return {
    consoleSpy,
    localStorageMock,
    cleanup: () => {
      // Restore console spy
      consoleSpy?.mockRestore();

      // Clear test data
      testDataManager.clearTestStates();
      toastMockUtils.clear();
      enhancedFormMockUtils.resetAllMocks();

      // Restore timers
      if (mockTimers) {
        jest.useRealTimers();
      }

      // Restore localStorage
      if (mockLocalStorage) {
        delete (window as any).localStorage;
      }

      // Restore error handler
      window.onerror = originalErrorHandler;

      // Clear all mocks
      jest.clearAllMocks();
    },
  };
};

export const teardownTest = () => {
  // Clear all mocks
  jest.clearAllMocks();

  // Clear test data
  testDataManager.clearTestStates();

  // Clear toast mock
  toastMockUtils.clear();

  // Clear enhanced form mocks
  enhancedFormMockUtils.resetAllMocks();

  // Reset modules
  jest.resetModules();
};

// Mock component factory for testing
export const createMockComponent = (name: string, props: unknown = {}) => {
  const MockComponent = jest.fn((componentProps) => (
    <div data-testid={`mock-${name.toLowerCase()}`} {...componentProps}>
      {name} Mock Component
    </div>
  ));

  MockComponent.displayName = `Mock${name}`;
  return MockComponent;
};

// Async test utilities
export const waitForNextTick = () =>
  new Promise((resolve) => setTimeout(resolve, 0));

export const waitForCondition = async (
  condition: () => boolean,
  timeout: number = 5000,
  interval: number = 100
): Promise<void> => {
  const startTime = Date.now();

  while (!condition() && Date.now() - startTime < timeout) {
    await new Promise((resolve) => setTimeout(resolve, interval));
  }

  if (!condition()) {
    throw new Error(`Condition not met within ${timeout}ms`);
  }
};

// Form testing utilities
export const fillForm = async (
  form: HTMLFormElement,
  data: Record<string, string>
) => {
  const { fireEvent } = await import('@testing-library/react');

  Object.entries(data).forEach(([name, value]) => {
    const input = form.querySelector(`[name="${name}"]`) as HTMLInputElement;
    if (input) {
      fireEvent.change(input, { target: { value } });
    }
  });
};

export const submitForm = async (form: HTMLFormElement) => {
  const { fireEvent } = await import('@testing-library/react');
  fireEvent.submit(form);
};

<<<<<<< HEAD
// React19ErrorBoundary components are imported at the top of the file

// Legacy error boundary for backward compatibility (re-export from dedicated component)
=======
// Legacy error boundary for backward compatibility (imported from dedicated component)
>>>>>>> 4ff0f2de
export { TestErrorBoundary } from './React19ErrorBoundary';

// Performance testing utilities
export const measureRenderTime = async (
  renderFn: () => void
): Promise<number> => {
  const startTime = performance.now();
  renderFn();
  await waitForNextTick();
  const endTime = performance.now();
  return endTime - startTime;
};

// Accessibility testing utilities
export const checkAccessibility = async (container: HTMLElement) => {
  const { axe } = await import('jest-axe');
  const results = await axe(container);
  return results;
};

// Export all utilities including React 19 enhancements
export const testUtils = {
  renderWithProviders,
  createMockRouter,
  createMockSession,
  setupTest,
  teardownTest,
  createMockComponent,
  waitForNextTick,
  waitForCondition,
  fillForm,
  submitForm,
  measureRenderTime,
  checkAccessibility,
  testDataManager,
<<<<<<< HEAD
=======
  toastUtils: toastMockUtils,
  enhancedFormUtils: enhancedFormMockUtils,
  React19ErrorBoundary,
  React19ErrorHandler,
>>>>>>> 4ff0f2de
};

// Export React 19 specific utilities (imported from dedicated component)
export {
  React19ErrorBoundary,
  React19ErrorHandler,
  type TestErrorReport,
  type ErrorCategory,
  type React19ErrorBoundaryState as ErrorBoundaryState,
  type React19ErrorBoundaryProps,
  type MockConfiguration,
  type MockRegistry,
  type RenderWithProvidersOptions,
};

export default testUtils;<|MERGE_RESOLUTION|>--- conflicted
+++ resolved
@@ -10,7 +10,10 @@
 import { Session } from 'next-auth';
 import { generateMockSession, generateMockUser } from '@/lib/mock-data';
 import { setupUseToastMock, toastMockUtils } from './setup-use-toast-mock';
-import { setupEnhancedFormMocks, enhancedFormMockUtils } from './setup-enhanced-form-mocks';
+import {
+  setupEnhancedFormMocks,
+  enhancedFormMockUtils,
+} from './setup-enhanced-form-mocks';
 
 // Import the dedicated React19ErrorBoundary component
 import {
@@ -37,11 +40,7 @@
   utilities: Map<string, jest.MockedFunction<any>>;
 }
 
-<<<<<<< HEAD
 // React 19 Error Handler Class is imported from React19ErrorBoundary.tsx
-
-=======
->>>>>>> 4ff0f2de
 // Mock router for testing navigation
 export interface MockRouter {
   push: jest.Mock;
@@ -518,13 +517,7 @@
   fireEvent.submit(form);
 };
 
-<<<<<<< HEAD
-// React19ErrorBoundary components are imported at the top of the file
-
-// Legacy error boundary for backward compatibility (re-export from dedicated component)
-=======
 // Legacy error boundary for backward compatibility (imported from dedicated component)
->>>>>>> 4ff0f2de
 export { TestErrorBoundary } from './React19ErrorBoundary';
 
 // Performance testing utilities
@@ -560,13 +553,10 @@
   measureRenderTime,
   checkAccessibility,
   testDataManager,
-<<<<<<< HEAD
-=======
   toastUtils: toastMockUtils,
   enhancedFormUtils: enhancedFormMockUtils,
   React19ErrorBoundary,
   React19ErrorHandler,
->>>>>>> 4ff0f2de
 };
 
 // Export React 19 specific utilities (imported from dedicated component)
