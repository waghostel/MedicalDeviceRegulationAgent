/**
 * Comprehensive test utilities for consistent component testing
 * Provides renderWithProviders, mock API setup, and database utilities
 * Enhanced with React 19 compatibility and AggregateError handling
 */

import React, { ReactElement, ReactNode } from 'react';
import { render, RenderOptions, RenderResult } from '@testing-library/react';
import { SessionProvider } from 'next-auth/react';
import { Session } from 'next-auth';
import { generateMockSession, generateMockUser } from '@/lib/mock-data';
<<<<<<< HEAD
import { setupUseToastMock, toastMockUtils } from './setup-use-toast-mock';
import { setupEnhancedFormMocks, enhancedFormMockUtils } from './setup-enhanced-form-mocks';
=======
// Import the dedicated React19ErrorBoundary component
import {
  React19ErrorBoundary,
  React19ErrorHandler,
  type TestErrorReport,
  type ErrorCategory,
  type ErrorBoundaryState as React19ErrorBoundaryState,
  type React19ErrorBoundaryProps,
} from './React19ErrorBoundary';

// React 19 Error Handling Types (imported from React19ErrorBoundary)

interface MockConfiguration {
  useToast?: boolean;
  useEnhancedForm?: boolean;
  localStorage?: boolean;
  timers?: boolean;
}

interface MockRegistry {
  hooks: Map<string, jest.MockedFunction<any>>;
  components: Map<string, jest.MockedFunction<React.FC<any>>>;
  providers: Map<string, jest.MockedFunction<React.FC<any>>>;
  utilities: Map<string, jest.MockedFunction<any>>;
}

// React 19 Error Handler Class
class React19ErrorHandler {
  static handleAggregateError(error: AggregateError): TestErrorReport {
    const individualErrors = error.errors || [];
    const categorizedErrors = this.categorizeErrors(individualErrors);

    return {
      type: 'AggregateError',
      totalErrors: individualErrors.length,
      categories: categorizedErrors,
      suggestions: this.generateSuggestions(categorizedErrors),
      recoverable: this.isRecoverable(categorizedErrors),
    };
  }

  static categorizeErrors(errors: Error[]): ErrorCategory[] {
    return errors.map((error) => ({
      type: this.getErrorType(error),
      message: error.message,
      stack: error.stack,
      component: this.extractComponent(error),
      hook: this.extractHook(error),
    }));
  }

  static getErrorType(error: Error): string {
    // Check message content first for specific error types
    if (error.message.includes('useToast')) return 'HookMockError';
    if (error.message.includes('use') && error.message.includes('function'))
      return 'HookMockError';
    if (error.message.includes('Provider')) return 'ProviderError';
    if (error.message.includes('render')) return 'RenderError';

    // Fall back to error name if available
    if (error.name && error.name !== 'Error') return error.name;

    return 'UnknownError';
  }

  static extractComponent(error: Error): string | undefined {
    const stack = error.stack || '';
    const componentMatch = stack.match(/at (\w+Component|\w+Form|\w+Provider)/);
    return componentMatch ? componentMatch[1] : undefined;
  }

  static extractHook(error: Error): string | undefined {
    const message = error.message || '';
    const hookMatch = message.match(/use\w+/);
    return hookMatch ? hookMatch[0] : undefined;
  }

  static generateSuggestions(categories: ErrorCategory[]): string[] {
    const suggestions: string[] = [];

    categories.forEach((category) => {
      switch (category.type) {
        case 'HookMockError':
          suggestions.push(
            'Check hook mock configuration and ensure all required methods are mocked'
          );
          break;
        case 'RenderError':
          suggestions.push('Verify component props and provider setup');
          break;
        case 'ProviderError':
          suggestions.push(
            'Ensure all required providers are included in test wrapper'
          );
          break;
        default:
          suggestions.push(
            'Review error stack trace for specific component issues'
          );
      }
    });

    return [...new Set(suggestions)]; // Remove duplicates
  }

  static isRecoverable(categories: ErrorCategory[]): boolean {
    // Consider error recoverable if it's primarily mock-related
    return categories.every((cat) =>
      ['HookMockError', 'ProviderError'].includes(cat.type)
    );
  }
}
>>>>>>> 8eeb9615

// Mock router for testing navigation
export interface MockRouter {
  push: jest.Mock;
  replace: jest.Mock;
  back: jest.Mock;
  forward: jest.Mock;
  refresh: jest.Mock;
  prefetch: jest.Mock;
  pathname: string;
  query: Record<string, string | string[]>;
  asPath: string;
  route: string;
  basePath: string;
  locale?: string;
  locales?: string[];
  defaultLocale?: string;
  isReady: boolean;
  isPreview: boolean;
}

export const createMockRouter = (initialRoute: string = '/'): MockRouter => ({
  push: jest.fn().mockResolvedValue(true),
  replace: jest.fn().mockResolvedValue(true),
  back: jest.fn(),
  forward: jest.fn(),
  refresh: jest.fn(),
  prefetch: jest.fn().mockResolvedValue(undefined),
  pathname: initialRoute,
  query: {},
  asPath: initialRoute,
  route: initialRoute,
  basePath: '',
  locale: 'en',
  locales: ['en'],
  defaultLocale: 'en',
  isReady: true,
  isPreview: false,
});

// Mock session for testing authentication
export const createMockSession = (userOverrides?: Partial<any>): Session => {
  const mockUser = generateMockUser(userOverrides);
  const mockSession = generateMockSession({ userId: mockUser.id });

  return {
    user: {
      id: mockUser.id,
      name: mockUser.name,
      email: mockUser.email,
      image: mockUser.image,
    },
    expires: mockSession.expires,
    accessToken: mockSession.accessToken,
  } as Session;
};

// Test providers wrapper
interface TestProvidersProps {
  children: ReactNode;
  session?: Session | null;
  router?: Partial<MockRouter>;
}

const TestProviders: React.FC<TestProvidersProps> = ({
  children,
  session = null,
  router = {},
}) => {
  // Mock Next.js router
  const mockRouter = { ...createMockRouter(), ...router };

  // Mock useRouter hook
  jest.doMock('next/router', () => ({
    useRouter: () => mockRouter,
  }));

  return <SessionProvider session={session}>{children}</SessionProvider>;
};

// Enhanced render options with React 19 support
interface RenderWithProvidersOptions extends Omit<RenderOptions, 'wrapper'> {
  session?: Session | null;
  router?: Partial<MockRouter>;
  initialProps?: Record<string, any>;
<<<<<<< HEAD
  mockToast?: boolean; // Enable/disable toast mocking
  mockEnhancedForm?: boolean; // Enable/disable enhanced form mocking
=======
  mockConfig?: MockConfiguration;
  reactVersion?: 'react18' | 'react19';
  errorBoundary?: boolean;
  onError?: (error: Error | AggregateError, errorInfo: React.ErrorInfo) => void;
>>>>>>> 8eeb9615
}

/**
 * Enhanced render function with React 19 compatibility and error handling
 * Includes SessionProvider, mock router, error boundary, and mock registry
 */
export const renderWithProviders = (
  ui: ReactElement,
<<<<<<< HEAD
  options: CustomRenderOptions = {}
): RenderResult & { 
  mockRouter: MockRouter; 
  toastUtils: typeof toastMockUtils;
  enhancedFormUtils: typeof enhancedFormMockUtils;
} => {
  const { session, router, mockToast = true, mockEnhancedForm = true, ...renderOptions } = options;

  const mockRouter = { ...createMockRouter(), ...router };

  // Setup toast mock if enabled
  if (mockToast) {
    setupUseToastMock();
  }

  // Setup enhanced form mocks if enabled
  if (mockEnhancedForm) {
    setupEnhancedFormMocks();
  }

  const Wrapper = ({ children }: { children: ReactNode }) => (
    <TestProviders session={session} router={router}>
      {children}
    </TestProviders>
  );
=======
  options: RenderWithProvidersOptions = {}
): RenderResult & {
  mockRouter: MockRouter;
  mockRegistry: MockRegistry;
  cleanup: () => void;
} => {
  const {
    session,
    router,
    mockConfig = {},
    reactVersion = 'react19',
    errorBoundary = true,
    onError,
    ...renderOptions
  } = options;

  const mockRouter = { ...createMockRouter(), ...router };

  // Initialize mock registry
  const mockRegistry: MockRegistry = {
    hooks: new Map(),
    components: new Map(),
    providers: new Map(),
    utilities: new Map(),
  };

  // Setup mocks based on configuration
  if (mockConfig.useToast) {
    // Mock useToast hook (will be implemented in later tasks)
    mockRegistry.hooks.set('useToast', jest.fn());
  }
>>>>>>> 8eeb9615

  if (mockConfig.localStorage) {
    // Mock localStorage for auto-save functionality
    const localStorageMock = {
      getItem: jest.fn(),
      setItem: jest.fn(),
      removeItem: jest.fn(),
      clear: jest.fn(),
    };
    Object.defineProperty(window, 'localStorage', {
      value: localStorageMock,
      writable: true,
    });
    mockRegistry.utilities.set('localStorage', localStorageMock);
  }

  if (mockConfig.timers) {
    // Mock timers for debounced functionality
    jest.useFakeTimers();
    mockRegistry.utilities.set('timers', { useFakeTimers: true });
  }

  // Enhanced wrapper with error boundary and React 19 support
  const Wrapper = ({ children }: { children: ReactNode }) => {
    const content = (
      <TestProviders session={session} router={router}>
        {children}
      </TestProviders>
    );

    // Wrap with error boundary if enabled
    if (errorBoundary) {
      return (
        <React19ErrorBoundary
          onError={(error, errorInfo, report) => {
            // Enhanced error logging for React 19
            if (error instanceof AggregateError) {
              console.error('React 19 AggregateError in test:', {
                totalErrors: error.errors?.length || 0,
                errors: error.errors?.map((e) => e.message) || [],
                component: (ui.type as any)?.name || 'Unknown',
                report,
              });
            }
            onError?.(error, errorInfo);
          }}
          resetOnPropsChange={true}
          debugMode={true}
          testName="renderWithProviders"
        >
          {content}
        </React19ErrorBoundary>
      );
    }

    return content;
  };

  // Cleanup function for test teardown
  const cleanup = () => {
    // Clear mock registry
    mockRegistry.hooks.clear();
    mockRegistry.components.clear();
    mockRegistry.providers.clear();
    mockRegistry.utilities.clear();

    // Restore timers if mocked
    if (mockConfig.timers) {
      jest.useRealTimers();
    }

    // Clear localStorage mock
    if (mockConfig.localStorage) {
      delete (window as any).localStorage;
    }

    // Clear all mocks
    jest.clearAllMocks();
  };

  let result: RenderResult;

  try {
    // React 19 compatible rendering with enhanced error handling
    result = render(ui, { wrapper: Wrapper, ...renderOptions });
  } catch (error) {
    // Handle React 19 AggregateError during rendering
    if (error instanceof AggregateError) {
      const errorReport = React19ErrorHandler.handleAggregateError(error);
      console.error('AggregateError during render:', errorReport);

      // If error is recoverable, try rendering with minimal setup
      if (errorReport.recoverable) {
        console.warn('Attempting recovery render with minimal setup...');
        const MinimalWrapper = ({ children }: { children: ReactNode }) => (
          <React19ErrorBoundary>{children}</React19ErrorBoundary>
        );
        result = render(ui, { wrapper: MinimalWrapper, ...renderOptions });
      } else {
        throw error;
      }
    } else {
      throw error;
    }
  }

  return {
    ...result,
    mockRouter,
<<<<<<< HEAD
    toastUtils: toastMockUtils,
    enhancedFormUtils: enhancedFormMockUtils,
=======
    mockRegistry,
    cleanup,
>>>>>>> 8eeb9615
  };
};

// Test data management utilities
export interface TestState {
  id: string;
  data: any;
  timestamp: number;
  scenario: string;
}

class TestDataManager {
  private states: Map<string, TestState> = new Map();

  saveTestState(state: TestState): void {
    this.states.set(state.id, state);
  }

  restoreTestState(stateId: string): TestState | undefined {
    return this.states.get(stateId);
  }

  clearTestStates(): void {
    this.states.clear();
  }

  getAllStates(): TestState[] {
    return Array.from(this.states.values());
  }
}

export const testDataManager = new TestDataManager();

// Enhanced test setup with React 19 error handling
export const setupTest = (
  testName: string,
  options: {
    captureErrors?: boolean;
    mockTimers?: boolean;
    mockLocalStorage?: boolean;
  } = {}
) => {
  const {
    captureErrors = true,
    mockTimers = false,
    mockLocalStorage = false,
  } = options;

  // Clear any existing mocks
  jest.clearAllMocks();

  // Clear test data
  testDataManager.clearTestStates();

<<<<<<< HEAD
  // Reset toast mock
  toastMockUtils.clear();
  toastMockUtils.resetMocks();

  // Reset enhanced form mocks
  enhancedFormMockUtils.resetAllMocks();

  // Setup console spy to catch errors
  const consoleSpy = jest.spyOn(console, 'error').mockImplementation(() => {});
=======
  // Setup console spy to catch errors (including AggregateError)
  const consoleSpy = captureErrors
    ? jest.spyOn(console, 'error').mockImplementation((message, ...args) => {
        // Log React 19 AggregateErrors for debugging
        if (
          message &&
          typeof message === 'string' &&
          message.includes('AggregateError')
        ) {
          console.warn(
            'AggregateError detected in test:',
            testName,
            message,
            ...args
          );
        }
      })
    : null;

  // Setup timers if requested
  if (mockTimers) {
    jest.useFakeTimers();
  }

  // Setup localStorage mock if requested
  let localStorageMock;
  if (mockLocalStorage) {
    localStorageMock = {
      getItem: jest.fn(),
      setItem: jest.fn(),
      removeItem: jest.fn(),
      clear: jest.fn(),
    };
    Object.defineProperty(window, 'localStorage', {
      value: localStorageMock,
      writable: true,
    });
  }

  // Setup global error handler for unhandled React 19 errors
  const originalErrorHandler = window.onerror;
  window.onerror = (message, source, lineno, colno, error) => {
    if (error instanceof AggregateError) {
      console.warn('Unhandled AggregateError in test:', testName, {
        message,
        totalErrors: error.errors?.length || 0,
        errors: error.errors?.map((e) => e.message) || [],
      });
    }
    return (
      originalErrorHandler?.(message, source, lineno, colno, error) || false
    );
  };
>>>>>>> 8eeb9615

  return {
    consoleSpy,
    localStorageMock,
    cleanup: () => {
      // Restore console spy
      consoleSpy?.mockRestore();

      // Clear test data
      testDataManager.clearTestStates();
<<<<<<< HEAD
      toastMockUtils.clear();
      enhancedFormMockUtils.resetAllMocks();
=======

      // Restore timers
      if (mockTimers) {
        jest.useRealTimers();
      }

      // Restore localStorage
      if (mockLocalStorage) {
        delete (window as unknown).localStorage;
      }

      // Restore error handler
      window.onerror = originalErrorHandler;

      // Clear all mocks
      jest.clearAllMocks();
>>>>>>> 8eeb9615
    },
  };
};

export const teardownTest = () => {
  // Clear all mocks
  jest.clearAllMocks();

  // Clear test data
  testDataManager.clearTestStates();

  // Clear toast mock
  toastMockUtils.clear();

  // Clear enhanced form mocks
  enhancedFormMockUtils.resetAllMocks();

  // Reset modules
  jest.resetModules();
};

// Mock component factory for testing
export const createMockComponent = (name: string, props: unknown = {}) => {
  const MockComponent = jest.fn((componentProps) => (
    <div data-testid={`mock-${name.toLowerCase()}`} {...componentProps}>
      {name} Mock Component
    </div>
  ));

  MockComponent.displayName = `Mock${name}`;
  return MockComponent;
};

// Async test utilities
export const waitForNextTick = () =>
  new Promise((resolve) => setTimeout(resolve, 0));

export const waitForCondition = async (
  condition: () => boolean,
  timeout: number = 5000,
  interval: number = 100
): Promise<void> => {
  const startTime = Date.now();

  while (!condition() && Date.now() - startTime < timeout) {
    await new Promise((resolve) => setTimeout(resolve, interval));
  }

  if (!condition()) {
    throw new Error(`Condition not met within ${timeout}ms`);
  }
};

// Form testing utilities
export const fillForm = async (
  form: HTMLFormElement,
  data: Record<string, string>
) => {
  const { fireEvent } = await import('@testing-library/react');

  Object.entries(data).forEach(([name, value]) => {
    const input = form.querySelector(`[name="${name}"]`) as HTMLInputElement;
    if (input) {
      fireEvent.change(input, { target: { value } });
    }
  });
};

export const submitForm = async (form: HTMLFormElement) => {
  const { fireEvent } = await import('@testing-library/react');
  fireEvent.submit(form);
};

// Import the dedicated React19ErrorBoundary component
import {
  React19ErrorBoundary,
  React19ErrorHandler,
  type TestErrorReport,
  type ErrorCategory,
  type ErrorBoundaryState as React19ErrorBoundaryState,
// Legacy error boundary for backward compatibility (imported from dedicated component)
export { TestErrorBoundary } from './React19ErrorBoundary';

// Performance testing utilities
export const measureRenderTime = async (
  renderFn: () => void
): Promise<number> => {
  const startTime = performance.now();
  renderFn();
  await waitForNextTick();
  const endTime = performance.now();
  return endTime - startTime;
};

// Accessibility testing utilities
export const checkAccessibility = async (container: HTMLElement) => {
  const { axe } = await import('jest-axe');
  const results = await axe(container);
  return results;
};

// Export all utilities including React 19 enhancements
export const testUtils = {
  renderWithProviders,
  createMockRouter,
  createMockSession,
  setupTest,
  teardownTest,
  createMockComponent,
  waitForNextTick,
  waitForCondition,
  fillForm,
  submitForm,
  measureRenderTime,
  checkAccessibility,
  testDataManager,
<<<<<<< HEAD
  toastUtils: toastMockUtils,
  enhancedFormUtils: enhancedFormMockUtils,
=======
  React19ErrorBoundary,
  React19ErrorHandler,
};

// Export React 19 specific utilities (imported from dedicated component)
export {
  React19ErrorBoundary,
  React19ErrorHandler,
  type TestErrorReport,
  type ErrorCategory,
  type React19ErrorBoundaryState as ErrorBoundaryState,
  type React19ErrorBoundaryProps,
  type MockConfiguration,
  type MockRegistry,
  type RenderWithProvidersOptions,
>>>>>>> 8eeb9615
};

export default testUtils;<|MERGE_RESOLUTION|>--- conflicted
+++ resolved
@@ -9,10 +9,9 @@
 import { SessionProvider } from 'next-auth/react';
 import { Session } from 'next-auth';
 import { generateMockSession, generateMockUser } from '@/lib/mock-data';
-<<<<<<< HEAD
 import { setupUseToastMock, toastMockUtils } from './setup-use-toast-mock';
 import { setupEnhancedFormMocks, enhancedFormMockUtils } from './setup-enhanced-form-mocks';
-=======
+
 // Import the dedicated React19ErrorBoundary component
 import {
   React19ErrorBoundary,
@@ -23,8 +22,7 @@
   type React19ErrorBoundaryProps,
 } from './React19ErrorBoundary';
 
-// React 19 Error Handling Types (imported from React19ErrorBoundary)
-
+// React 19 Error Handling Types and Mock Configuration
 interface MockConfiguration {
   useToast?: boolean;
   useEnhancedForm?: boolean;
@@ -38,94 +36,6 @@
   providers: Map<string, jest.MockedFunction<React.FC<any>>>;
   utilities: Map<string, jest.MockedFunction<any>>;
 }
-
-// React 19 Error Handler Class
-class React19ErrorHandler {
-  static handleAggregateError(error: AggregateError): TestErrorReport {
-    const individualErrors = error.errors || [];
-    const categorizedErrors = this.categorizeErrors(individualErrors);
-
-    return {
-      type: 'AggregateError',
-      totalErrors: individualErrors.length,
-      categories: categorizedErrors,
-      suggestions: this.generateSuggestions(categorizedErrors),
-      recoverable: this.isRecoverable(categorizedErrors),
-    };
-  }
-
-  static categorizeErrors(errors: Error[]): ErrorCategory[] {
-    return errors.map((error) => ({
-      type: this.getErrorType(error),
-      message: error.message,
-      stack: error.stack,
-      component: this.extractComponent(error),
-      hook: this.extractHook(error),
-    }));
-  }
-
-  static getErrorType(error: Error): string {
-    // Check message content first for specific error types
-    if (error.message.includes('useToast')) return 'HookMockError';
-    if (error.message.includes('use') && error.message.includes('function'))
-      return 'HookMockError';
-    if (error.message.includes('Provider')) return 'ProviderError';
-    if (error.message.includes('render')) return 'RenderError';
-
-    // Fall back to error name if available
-    if (error.name && error.name !== 'Error') return error.name;
-
-    return 'UnknownError';
-  }
-
-  static extractComponent(error: Error): string | undefined {
-    const stack = error.stack || '';
-    const componentMatch = stack.match(/at (\w+Component|\w+Form|\w+Provider)/);
-    return componentMatch ? componentMatch[1] : undefined;
-  }
-
-  static extractHook(error: Error): string | undefined {
-    const message = error.message || '';
-    const hookMatch = message.match(/use\w+/);
-    return hookMatch ? hookMatch[0] : undefined;
-  }
-
-  static generateSuggestions(categories: ErrorCategory[]): string[] {
-    const suggestions: string[] = [];
-
-    categories.forEach((category) => {
-      switch (category.type) {
-        case 'HookMockError':
-          suggestions.push(
-            'Check hook mock configuration and ensure all required methods are mocked'
-          );
-          break;
-        case 'RenderError':
-          suggestions.push('Verify component props and provider setup');
-          break;
-        case 'ProviderError':
-          suggestions.push(
-            'Ensure all required providers are included in test wrapper'
-          );
-          break;
-        default:
-          suggestions.push(
-            'Review error stack trace for specific component issues'
-          );
-      }
-    });
-
-    return [...new Set(suggestions)]; // Remove duplicates
-  }
-
-  static isRecoverable(categories: ErrorCategory[]): boolean {
-    // Consider error recoverable if it's primarily mock-related
-    return categories.every((cat) =>
-      ['HookMockError', 'ProviderError'].includes(cat.type)
-    );
-  }
-}
->>>>>>> 8eeb9615
 
 // Mock router for testing navigation
 export interface MockRouter {
@@ -211,15 +121,12 @@
   session?: Session | null;
   router?: Partial<MockRouter>;
   initialProps?: Record<string, any>;
-<<<<<<< HEAD
   mockToast?: boolean; // Enable/disable toast mocking
   mockEnhancedForm?: boolean; // Enable/disable enhanced form mocking
-=======
   mockConfig?: MockConfiguration;
   reactVersion?: 'react18' | 'react19';
   errorBoundary?: boolean;
   onError?: (error: Error | AggregateError, errorInfo: React.ErrorInfo) => void;
->>>>>>> 8eeb9615
 }
 
 /**
@@ -228,42 +135,19 @@
  */
 export const renderWithProviders = (
   ui: ReactElement,
-<<<<<<< HEAD
-  options: CustomRenderOptions = {}
-): RenderResult & { 
-  mockRouter: MockRouter; 
-  toastUtils: typeof toastMockUtils;
-  enhancedFormUtils: typeof enhancedFormMockUtils;
-} => {
-  const { session, router, mockToast = true, mockEnhancedForm = true, ...renderOptions } = options;
-
-  const mockRouter = { ...createMockRouter(), ...router };
-
-  // Setup toast mock if enabled
-  if (mockToast) {
-    setupUseToastMock();
-  }
-
-  // Setup enhanced form mocks if enabled
-  if (mockEnhancedForm) {
-    setupEnhancedFormMocks();
-  }
-
-  const Wrapper = ({ children }: { children: ReactNode }) => (
-    <TestProviders session={session} router={router}>
-      {children}
-    </TestProviders>
-  );
-=======
   options: RenderWithProvidersOptions = {}
 ): RenderResult & {
   mockRouter: MockRouter;
   mockRegistry: MockRegistry;
+  toastUtils: typeof toastMockUtils;
+  enhancedFormUtils: typeof enhancedFormMockUtils;
   cleanup: () => void;
 } => {
   const {
     session,
     router,
+    mockToast = true,
+    mockEnhancedForm = true,
     mockConfig = {},
     reactVersion = 'react19',
     errorBoundary = true,
@@ -281,12 +165,22 @@
     utilities: new Map(),
   };
 
+  // Setup toast mock if enabled
+  if (mockToast) {
+    setupUseToastMock();
+  }
+
+  // Setup enhanced form mocks if enabled
+  if (mockEnhancedForm) {
+    setupEnhancedFormMocks();
+  }
+
   // Setup mocks based on configuration
-  if (mockConfig.useToast) {
-    // Mock useToast hook (will be implemented in later tasks)
-    mockRegistry.hooks.set('useToast', jest.fn());
-  }
->>>>>>> 8eeb9615
+  if (mockConfig.useToast || mockToast) {
+    // Mock useToast hook (enhanced with registry tracking)
+    const toastMock = jest.fn();
+    mockRegistry.hooks.set('useToast', toastMock);
+  }
 
   if (mockConfig.localStorage) {
     // Mock localStorage for auto-save functionality
@@ -353,6 +247,10 @@
     mockRegistry.providers.clear();
     mockRegistry.utilities.clear();
 
+    // Clear toast and form mocks
+    toastMockUtils.clear();
+    enhancedFormMockUtils.resetAllMocks();
+
     // Restore timers if mocked
     if (mockConfig.timers) {
       jest.useRealTimers();
@@ -396,13 +294,10 @@
   return {
     ...result,
     mockRouter,
-<<<<<<< HEAD
+    mockRegistry,
     toastUtils: toastMockUtils,
     enhancedFormUtils: enhancedFormMockUtils,
-=======
-    mockRegistry,
     cleanup,
->>>>>>> 8eeb9615
   };
 };
 
@@ -457,7 +352,6 @@
   // Clear test data
   testDataManager.clearTestStates();
 
-<<<<<<< HEAD
   // Reset toast mock
   toastMockUtils.clear();
   toastMockUtils.resetMocks();
@@ -465,9 +359,6 @@
   // Reset enhanced form mocks
   enhancedFormMockUtils.resetAllMocks();
 
-  // Setup console spy to catch errors
-  const consoleSpy = jest.spyOn(console, 'error').mockImplementation(() => {});
-=======
   // Setup console spy to catch errors (including AggregateError)
   const consoleSpy = captureErrors
     ? jest.spyOn(console, 'error').mockImplementation((message, ...args) => {
@@ -521,7 +412,6 @@
       originalErrorHandler?.(message, source, lineno, colno, error) || false
     );
   };
->>>>>>> 8eeb9615
 
   return {
     consoleSpy,
@@ -532,10 +422,8 @@
 
       // Clear test data
       testDataManager.clearTestStates();
-<<<<<<< HEAD
       toastMockUtils.clear();
       enhancedFormMockUtils.resetAllMocks();
-=======
 
       // Restore timers
       if (mockTimers) {
@@ -544,7 +432,7 @@
 
       // Restore localStorage
       if (mockLocalStorage) {
-        delete (window as unknown).localStorage;
+        delete (window as any).localStorage;
       }
 
       // Restore error handler
@@ -552,7 +440,6 @@
 
       // Clear all mocks
       jest.clearAllMocks();
->>>>>>> 8eeb9615
     },
   };
 };
@@ -626,13 +513,6 @@
   fireEvent.submit(form);
 };
 
-// Import the dedicated React19ErrorBoundary component
-import {
-  React19ErrorBoundary,
-  React19ErrorHandler,
-  type TestErrorReport,
-  type ErrorCategory,
-  type ErrorBoundaryState as React19ErrorBoundaryState,
 // Legacy error boundary for backward compatibility (imported from dedicated component)
 export { TestErrorBoundary } from './React19ErrorBoundary';
 
@@ -669,10 +549,8 @@
   measureRenderTime,
   checkAccessibility,
   testDataManager,
-<<<<<<< HEAD
   toastUtils: toastMockUtils,
   enhancedFormUtils: enhancedFormMockUtils,
-=======
   React19ErrorBoundary,
   React19ErrorHandler,
 };
@@ -688,7 +566,6 @@
   type MockConfiguration,
   type MockRegistry,
   type RenderWithProvidersOptions,
->>>>>>> 8eeb9615
 };
 
 export default testUtils;